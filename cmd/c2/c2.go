package main

import (
	"context"
	"fmt"
	"os"

	log "github.com/sirupsen/logrus"
	slibcfg "github.com/teserakt-io/serverlib/config"
	slibpath "github.com/teserakt-io/serverlib/path"

	"github.com/teserakt-io/c2/internal/config"
	"github.com/teserakt-io/c2/pkg/c2"
)

// variables set at build time
var gitCommit string
var buildDate string
var gitTag string

func main() {
	exitCode := 0
	defer os.Exit(exitCode)

	ctx, cancel := context.WithCancel(context.Background())
	defer cancel()

	// show banner
	if len(gitTag) == 0 {
		fmt.Printf("E4: C2 back-end - version %s-%s\n", buildDate, gitCommit)
	} else {
		fmt.Printf("E4: C2 back-end - version %s (%s-%s)\n", gitTag, buildDate, gitCommit)
	}
	fmt.Println("Copyright (c) Teserakt AG, 2018-2019")

	// init logger
	logger := log.NewEntry(log.New())
	logger.Logger.SetLevel(log.DebugLevel)
	logger.Logger.SetReportCaller(true)
	logger.Logger.SetFormatter(&log.JSONFormatter{})

	logFileName := fmt.Sprintf("/var/log/e4_c2.log")
	logFile, err := os.OpenFile(logFileName, os.O_RDWR|os.O_CREATE|os.O_APPEND, 0660)
	if err != nil {
		fmt.Printf("[WARN] logs: unable to open file '%v' to write logs: %v\n", logFileName, err)
		fmt.Print("[WARN] logs: falling back to standard output only\n")
		logger.Logger.SetOutput(os.Stdout)
	} else { // we don't want to close os.Stdout
		logger.Logger.SetOutput(logFile)
		defer logFile.Close()
	}

<<<<<<< HEAD
	logger := log.NewJSONLogger(logFile)
	logger = log.With(logger, "ts", log.DefaultTimestampUTC, "caller", log.DefaultCaller)
	defer func() {
		if r := recover(); r != nil {
			logger.Log("msg", "c2 panic", "error", r)
		}

		logger.Log("msg", "goodbye")
	}()
=======
	logger = logger.WithField("application", "c2")
	defer logger.Info("goodbye")
>>>>>>> 9f608ef9

	// set up config resolver
	configResolver, err := slibpath.NewAppPathResolver(os.Args[0])
	if err != nil {
		logger.WithError(err).Error("failed to create configuration resolver")
		exitCode = 1
		return
	}
	configLoader := slibcfg.NewViperLoader("config", configResolver)

	logger.Info("load configuration and command args")

	cfg := config.New()
	if err := configLoader.Load(cfg.ViperCfgFields()); err != nil {
		logger.WithError(err).Error("configuration loading failed")
		exitCode = 1
		return
	}

	if err := cfg.Validate(); err != nil {
		logger.WithError(err).Error("configuration validation failed")
		exitCode = 1
		return
	}

	level, err := log.ParseLevel(cfg.LoggerLevel)
	if err != nil {
		logger.WithError(err).Warn("invalid logger level from configuration, falling back to debug")
		level = log.DebugLevel
	}
	logger.Logger.SetLevel(level)

	c2instance, err := c2.New(logger, *cfg)
	if err != nil {
		logger.WithError(err).Info("failed to create C2")
		exitCode = 1
		return
	}
	defer c2instance.Close()

	c2instance.EnableGRPCEndpoint()
	c2instance.EnableHTTPEndpoint()

	if err := c2instance.ListenAndServe(ctx); err != nil {
		if _, ok := err.(c2.SignalError); ok {
			logger.WithField("signal", err).Info("graceful shutdown")
			exitCode = 0
			return
		}
		logger.WithError(err).Error("failed to listen")
		exitCode = 1
		return
	}
}<|MERGE_RESOLUTION|>--- conflicted
+++ resolved
@@ -50,20 +50,13 @@
 		defer logFile.Close()
 	}
 
-<<<<<<< HEAD
-	logger := log.NewJSONLogger(logFile)
-	logger = log.With(logger, "ts", log.DefaultTimestampUTC, "caller", log.DefaultCaller)
 	defer func() {
 		if r := recover(); r != nil {
-			logger.Log("msg", "c2 panic", "error", r)
+			logger.WithError(fmt.Errorf("%v", r)).Error("c2 panic")
 		}
 
-		logger.Log("msg", "goodbye")
+		logger.Warn("goodbye")
 	}()
-=======
-	logger = logger.WithField("application", "c2")
-	defer logger.Info("goodbye")
->>>>>>> 9f608ef9
 
 	// set up config resolver
 	configResolver, err := slibpath.NewAppPathResolver(os.Args[0])
