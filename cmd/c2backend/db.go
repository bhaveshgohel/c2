package main

import (
	"bytes"
	"encoding/hex"
	"errors"
	"strings"
<<<<<<< HEAD
	e4 "teserakt/e4/common"
=======

	e4 "gitlab.com/teserakt/common"
>>>>>>> 7e2eb13f

	"github.com/jinzhu/gorm"
)

// IDKey represents an Identity Key in the database given a unique device ID.
type IDKey struct {
	ID        int         `gorm:"primary_key:true"`
	E4ID      []byte      `gorm:"unique;NOT NULL"`
	Key       []byte      `gorm:"NOT NULL"`
	TopicKeys []*TopicKey `gorm:"many2many:idkeys_topickeys;"`
}

// TopicKey represents
type TopicKey struct {
	ID     int      `gorm:"primary_key:true"`
	Topic  string   `gorm:"unique;NOT NULL"`
	Key    []byte   `gorm:"NOT NULL"`
	IDKeys []*IDKey `gorm:"many2many:idkeys_topickeys;"`
}

// This function is responsible for the
func (s *C2) dbInitialize() error {
	s.logger.Log("msg", "Database Migration Started.")
	// TODO: better DB migration logic.
	// TODO: transactions?
	//tx := s.db.Begin()

	if result := s.db.AutoMigrate(&IDKey{}); result.Error != nil {
		//tx.Rollback()
		return result.Error
	}
	if result := s.db.AutoMigrate(&TopicKey{}); result.Error != nil {
		//tx.Rollback()
		return result.Error
	}
	/*if err := tx.Commit().Error; err != nil {
		return err
	}*/
	s.logger.Log("msg", "Database Migration Finished.")
	return nil
}

func (s *C2) insertIDKey(id, key []byte) error {
	protectedkey, err := e4.Encrypt(s.keyenckey[:], nil, key)
	if err != nil {
		return err
	}
	idkey := IDKey{E4ID: id, Key: protectedkey}
	if s.db.NewRecord(idkey) {
		if result := s.db.Create(&idkey); result.Error != nil {
			return result.Error
		}
	} else {
		if result := s.db.Model(&idkey).Updates(idkey); result.Error != nil {
			return result.Error
		}
	}
	return nil
}

func (s *C2) insertTopicKey(topic string, key []byte) error {
	protectedkey, err := e4.Encrypt(s.keyenckey[:], nil, key)
	if err != nil {
		return err
	}
	topickey := TopicKey{Topic: topic, Key: protectedkey}
	if s.db.NewRecord(topickey) {
		s.db.Create(&topickey)
	} else {
		s.db.Model(&topickey).Updates(topickey)
	}
	// TODO: failures from GORM?
	return nil
}

func (s *C2) getIDKey(id []byte) ([]byte, error) {
	var idkey IDKey
	result := s.db.Where(&IDKey{E4ID: id}).First(&idkey)
	if gorm.IsRecordNotFoundError(result.Error) {
		// TODO: do we return an error for this?
		return nil, errors.New("ID not found")
	}
	if result.Error != nil {
		return nil, result.Error
	}
	if !bytes.Equal(id, idkey.E4ID) {
		return nil, errors.New("Internal error: struct not populated but GORM indicated success")
	}
	clearkey, err := e4.Decrypt(s.keyenckey[:], nil, idkey.Key[:])
	if err != nil {
		return nil, err
	}
	return clearkey, nil
}

func (s *C2) getTopicKey(topic string) ([]byte, error) {
	var topickey TopicKey
	result := s.db.Where(&TopicKey{Topic: topic}).First(&topickey)
	if gorm.IsRecordNotFoundError(result.Error) {
		return nil, errors.New("Topic not found")
	}
	if result.Error != nil {
		return nil, result.Error
	}
	if strings.Compare(topickey.Topic, topic) != 0 {
		return nil, errors.New("Internal error: struct not populated but GORM indicated success")
	}
	clearkey, err := e4.Decrypt(s.keyenckey[:], nil, topickey.Key[:])
	if err != nil {
		return nil, err
	}
	return clearkey, nil
}

func (s *C2) deleteIDKey(id []byte) error {
	var idkey IDKey

	if result := s.db.Where(&IDKey{E4ID: id}).First(&idkey); result.Error != nil {
		if gorm.IsRecordNotFoundError(result.Error) {
			return errors.New("ID not found, nothing to delete")
		}
		return result.Error

	}
	// safety check:
	if !bytes.Equal(idkey.E4ID, id) {
		return errors.New("Single record not populated correctly; preventing whole DB delete")
	}
	tx := s.db.Begin()
	if result := tx.Model(&idkey).Association("TopicKeys").Clear(); result.Error != nil {
		tx.Rollback()
		return result.Error
	}
	if result := tx.Delete(&idkey); result.Error != nil {
		tx.Rollback()
		return result.Error
	}
	if err := tx.Commit().Error; err != nil {
		return err
	}
	return nil
}

func (s *C2) deleteTopicKey(topic string) error {
	var topicKey TopicKey
	if result := s.db.Where(&TopicKey{Topic: topic}).First(&topicKey); result.Error != nil {
		if gorm.IsRecordNotFoundError(result.Error) {
			return errors.New("ID not found, nothing to delete")
		}
		return result.Error
	}
	if topicKey.Topic != topic {
		return errors.New("Single record not populated correctly; preventing whole DB delete")
	}
	tx := s.db.Begin()
	if result := s.db.Model(&topicKey).Association("IDKeys").Clear(); result.Error != nil {
		tx.Rollback()
		return result.Error
	}
	if result := s.db.Delete(&topicKey); result.Error != nil {
		tx.Rollback()
		return result.Error
	}
	if err := tx.Commit().Error; err != nil {
		return err
	}
	return nil
}

func (s *C2) countIDKeys() (int, error) {
	var idkey IDKey
	var count int
	if result := s.db.Model(&idkey).Count(&count); result.Error != nil {
		return 0, result.Error
	}
	return count, nil
}

func (s *C2) countTopicKeys() (int, error) {
	var topickey TopicKey
	var count int
	if result := s.db.Model(&topickey).Count(&count); result.Error != nil {
		return 0, result.Error
	}
	return count, nil
}

func (s *C2) dbGetIDListHex() ([]string, error) {
	var idkeys []IDKey
	var hexids []string
	if result := s.db.Find(&idkeys); result.Error != nil {
		return nil, result.Error
	}

	for _, idkey := range idkeys {
		hexids = append(hexids, hex.EncodeToString(idkey.E4ID[0:]))
	}

	return hexids, nil
}

func (s *C2) dbGetTopicsList() ([]string, error) {
	var topickeys []TopicKey
	var topics []string
	if result := s.db.Find(&topickeys); result.Error != nil {
		return nil, result.Error
	}

	for _, topickey := range topickeys {
		topics = append(topics, topickey.Topic)
	}

	return topics, nil
}

/* -- M2M Functions -- */

// This function links a topic and an id/key. The link is created in both
// directions (IDkey to Topics, Topic to IDkeys).
func (s *C2) linkIDTopic(id []byte, topic string) error {

	var idkey IDKey
	var topickey TopicKey

	if err := s.db.Where(&IDKey{E4ID: id}).First(&idkey).Error; err != nil {
		if gorm.IsRecordNotFoundError(err) {
			return errors.New("ID Key not found, cannot link to topic")
		}
		return err

	}
	if err := s.db.Where(&TopicKey{Topic: topic}).First(&topickey).Error; err != nil {
		if gorm.IsRecordNotFoundError(err) {
			return errors.New("ID Key not found, cannot link to IDkey")
		}
		return err
	}

	tx := s.db.Begin()

	if err := tx.Model(&idkey).Association("TopicKeys").Append(&topickey).Error; err != nil {
		tx.Rollback()
		return err
	}

	if err := tx.Commit().Error; err != nil {
		return err
	}
	return nil
}

// This function removes the relationship between a Topic and an ID, but
// does not delete the Topic or the ID.
func (s *C2) unlinkIDTopic(id []byte, topic string) error {

	var idkey IDKey
	var topickey TopicKey

	if err := s.db.Where(&IDKey{E4ID: id}).First(&idkey).Error; err != nil {
		if gorm.IsRecordNotFoundError(err) {
			return errors.New("ID Key not found, cannot unlink from topic")
		}
		return err
	}
	if err := s.db.Where(&TopicKey{Topic: topic}).First(&topickey).Error; err != nil {
		if gorm.IsRecordNotFoundError(err) {
			return errors.New("ID Key not found, cannot unlink from IDkey")
		}
		return err
	}

	tx := s.db.Begin()

	if err := tx.Model(&idkey).Association("TopicKeys").Delete(&topickey).Error; err != nil {
		tx.Rollback()
		return err
	}

	if err := tx.Commit().Error; err != nil {
		return err
	}
	return nil
}

func (s *C2) countTopicsForID(id []byte) (int, error) {

	var idkey IDKey

	if err := s.db.Where(&IDKey{E4ID: id}).First(&idkey).Error; err != nil {
		if gorm.IsRecordNotFoundError(err) {
			return 0, errors.New("ID Key not found, cannot link to topic")
		}
		return 0, err
	}

	count := s.db.Model(&idkey).Association("TopicKeys").Count()
	return count, nil
}

func (s *C2) getTopicsForID(id []byte, offset int, count int) ([]string, error) {

	var idkey IDKey
	var topickeys []TopicKey
	var topics []string

	if err := s.db.Where(&IDKey{E4ID: id}).First(&idkey).Error; err != nil {
		if gorm.IsRecordNotFoundError(err) {
			return nil, errors.New("ID Key not found, cannot link to topic")
		}
		return nil, err
	}

	if err := s.db.Model(&idkey).Offset(offset).Limit(count).Related(&topickeys, "TopicKeys").Error; err != nil {
		return nil, err
	}

	for _, topickey := range topickeys {
		topics = append(topics, topickey.Topic)
	}

	return topics, nil
}

func (s *C2) countIDsForTopic(topic string) (int, error) {
	var topickey TopicKey

	if err := s.db.Where(&TopicKey{Topic: topic}).First(&topickey).Error; err != nil {
		if gorm.IsRecordNotFoundError(err) {
			return 0, errors.New("Topic key not found, cannot link to ID")
		}
		return 0, err
	}

	count := s.db.Model(&topickey).Association("IDKeys").Count()
	return count, nil
}

func (s *C2) getIdsforTopic(topic string, offset int, count int) ([]string, error) {

	var topickey TopicKey
	var idkeys []IDKey
	var hexids []string

	if err := s.db.Where(&TopicKey{Topic: topic}).First(&topickey).Error; err != nil {
		if gorm.IsRecordNotFoundError(err) {
			return nil, errors.New("ID Key not found, cannot link to topic")
		}
		return nil, err
	}

	if err := s.db.Model(&topickey).Offset(offset).Limit(count).Related(&idkeys, "IDKeys").Error; err != nil {
		return nil, err
	}

	for _, idkey := range idkeys {
		hexids = append(hexids, hex.EncodeToString(idkey.E4ID[:]))
	}

	return hexids, nil
}<|MERGE_RESOLUTION|>--- conflicted
+++ resolved
@@ -5,12 +5,8 @@
 	"encoding/hex"
 	"errors"
 	"strings"
-<<<<<<< HEAD
-	e4 "teserakt/e4/common"
-=======
 
 	e4 "gitlab.com/teserakt/common"
->>>>>>> 7e2eb13f
 
 	"github.com/jinzhu/gorm"
 )
