--- conflicted
+++ resolved
@@ -3,13 +3,8 @@
 import (
 	"errors"
 
-<<<<<<< HEAD
-	pb "teserakt/e4/backend-api"
-	e4 "teserakt/e4/common"
-=======
 	pb "teserakt/e4/backend/pkg/c2proto"
 	e4 "teserakt/e4/common/pkg"
->>>>>>> 3907ccfd
 )
 
 func (s *C2) gRPCnewClient(in *pb.C2Request) (*pb.C2Response, error) {
