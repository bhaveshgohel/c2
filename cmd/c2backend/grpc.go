package main

import (
	"errors"

<<<<<<< HEAD
	pb "teserakt/e4/backend/pkg/c2proto"
	e4 "teserakt/e4/common"
=======
	pb "gitlab.com/teserakt/backend/pkg/c2proto"
	e4 "gitlab.com/teserakt/common"
>>>>>>> 7e2eb13f
)

func (s *C2) gRPCnewClient(in *pb.C2Request) (*pb.C2Response, error) {

	err := checkRequest(in, true, true, false, false)
	if err != nil {
		return &pb.C2Response{Success: false, Err: err.Error()}, nil
	}

	err = s.newClient(in.Id, in.Key)
	if err != nil {
		return &pb.C2Response{Success: false, Err: err.Error()}, nil
	}

	return &pb.C2Response{Success: true, Err: ""}, nil
}

func (s *C2) gRPCremoveClient(in *pb.C2Request) (*pb.C2Response, error) {

	err := checkRequest(in, true, false, false, false)
	if err != nil {
		return &pb.C2Response{Success: false, Err: err.Error()}, nil
	}

	err = s.removeClient(in.Id)
	if err != nil {
		return &pb.C2Response{Success: false, Err: err.Error()}, nil
	}

	return &pb.C2Response{Success: true, Err: ""}, nil
}

func (s *C2) gRPCnewTopicClient(in *pb.C2Request) (*pb.C2Response, error) {

	err := checkRequest(in, true, false, true, false)
	if err != nil {
		return &pb.C2Response{Success: false, Err: err.Error()}, nil
	}

	err = s.newTopicClient(in.Id, in.Topic)
	if err != nil {
		return &pb.C2Response{Success: false, Err: err.Error()}, nil
	}

	return &pb.C2Response{Success: true, Err: ""}, nil
}

func (s *C2) gRPCremoveTopicClient(in *pb.C2Request) (*pb.C2Response, error) {

	err := checkRequest(in, true, false, true, false)
	if err != nil {
		return &pb.C2Response{Success: false, Err: err.Error()}, nil
	}

	err = s.removeTopicClient(in.Id, in.Topic)
	if err != nil {
		return &pb.C2Response{Success: false, Err: err.Error()}, nil
	}

	return &pb.C2Response{Success: true, Err: ""}, nil
}

func (s *C2) gRPCresetClient(in *pb.C2Request) (*pb.C2Response, error) {

	err := checkRequest(in, true, false, false, false)
	if err != nil {
		return &pb.C2Response{Success: false, Err: err.Error()}, nil
	}

	err = s.resetClient(in.Id)
	if err != nil {
		return &pb.C2Response{Success: false, Err: err.Error()}, nil
	}

	return &pb.C2Response{Success: true, Err: ""}, nil
}

func (s *C2) gRPCnewTopic(in *pb.C2Request) (*pb.C2Response, error) {

	err := checkRequest(in, false, false, true, false)
	if err != nil {
		return &pb.C2Response{Success: false, Err: err.Error()}, nil
	}

	err = s.newTopic(in.Topic)
	if err != nil {
		return &pb.C2Response{Success: false, Err: err.Error()}, nil
	}

	return &pb.C2Response{Success: true, Err: ""}, nil
}

func (s *C2) gRPCremoveTopic(in *pb.C2Request) (*pb.C2Response, error) {

	err := checkRequest(in, false, false, true, false)
	if err != nil {
		return &pb.C2Response{Success: false, Err: err.Error()}, nil
	}

	err = s.removeTopic(in.Topic)
	if err != nil {
		return &pb.C2Response{Success: false, Err: err.Error()}, nil
	}

	return &pb.C2Response{Success: true, Err: ""}, nil
}

func (s *C2) gRPCnewClientKey(in *pb.C2Request) (*pb.C2Response, error) {

	err := checkRequest(in, true, false, false, false)
	if err != nil {
		return &pb.C2Response{Success: false, Err: err.Error()}, nil
	}

	err = s.newClientKey(in.Id)
	if err != nil {
		return &pb.C2Response{Success: false, Err: err.Error()}, nil
	}

	return &pb.C2Response{Success: true, Err: ""}, nil
}

func (s *C2) gRPCgetClients(in *pb.C2Request) (*pb.C2Response, error) {
	ids, err := s.dbGetIDListHex()
	if err != nil {
		return &pb.C2Response{Success: false, Err: err.Error()}, nil
	}

	return &pb.C2Response{Success: true, Err: "", Ids: ids}, nil
}

func (s *C2) gRPCgetTopics(in *pb.C2Request) (*pb.C2Response, error) {
	topics, err := s.dbGetTopicsList()
	if err != nil {
		return &pb.C2Response{Success: false, Err: err.Error()}, nil
	}

	return &pb.C2Response{Success: true, Err: "", Topics: topics}, nil
}

func (s *C2) gRPCgetClientTopicCount(in *pb.C2Request) (*pb.C2Response, error) {
	err := checkRequest(in, true, false, false, false)
	if err != nil {
		return &pb.C2Response{Success: false, Err: err.Error()}, nil
	}

	count, err := s.countTopicsForID(in.Id)
	if err != nil {
		return &pb.C2Response{Success: false, Err: err.Error()}, nil
	}

	return &pb.C2Response{Success: true, Err: "", Count: uint64(count)}, nil
}

func (s *C2) gRPCgetClientTopics(in *pb.C2Request) (*pb.C2Response, error) {
	err := checkRequest(in, true, false, false, false)
	if err != nil {
		return &pb.C2Response{Success: false, Err: err.Error()}, nil
	}

	topics, err := s.getTopicsForID(in.Id, int(in.Offset), int(in.Count))
	if err != nil {
		return &pb.C2Response{Success: false, Err: err.Error()}, nil
	}

	return &pb.C2Response{Success: true, Err: "", Topics: topics}, nil
}

func (s *C2) gRPCgetTopicClientCount(in *pb.C2Request) (*pb.C2Response, error) {
	err := checkRequest(in, false, false, true, false)
	if err != nil {
		return &pb.C2Response{Success: false, Err: err.Error()}, nil
	}

	count, err := s.countIDsForTopic(in.Topic)
	if err != nil {
		return &pb.C2Response{Success: false, Err: err.Error()}, nil
	}

	return &pb.C2Response{Success: true, Err: "", Count: uint64(count)}, nil
}

func (s *C2) gRPCgetTopicClients(in *pb.C2Request) (*pb.C2Response, error) {
	err := checkRequest(in, false, false, true, false)
	if err != nil {
		return &pb.C2Response{Success: false, Err: err.Error()}, nil
	}

	clients, err := s.getIdsforTopic(in.Topic, int(in.Offset), int(in.Count))
	if err != nil {
		return &pb.C2Response{Success: false, Err: err.Error()}, nil
	}

	return &pb.C2Response{Success: true, Err: "", Ids: clients}, nil
}

func (s *C2) gRPCsendMessage(in *pb.C2Request) (*pb.C2Response, error) {

	err := checkRequest(in, false, false, true, false)
	if err != nil {
		return &pb.C2Response{Success: false, Err: err.Error()}, nil
	}

	err = s.sendMessage(in.Topic, in.Msg)
	if err != nil {
		return &pb.C2Response{Success: false, Err: err.Error()}, nil
	}

	return &pb.C2Response{Success: true, Err: ""}, nil
}

// helper to check inputs' sanity
func checkRequest(in *pb.C2Request, needID, needKey, needTopic, needOffsetCount bool) error {
	if needID {
		if !e4.IsValidID(in.Id) {
			return errors.New("invalid id")
		}
	} else {
		if in.Id != nil {
			return errors.New("unexpected id")
		}
	}
	if needKey {
		if !e4.IsValidKey(in.Key) {
			return errors.New("invalid key")
		}
	} else {
		if in.Key != nil {
			return errors.New("unexpected key")
		}
	}
	if needTopic {
		if !e4.IsValidTopic(in.Topic) {
			return errors.New("invalid topic")
		}
	} else {
		if in.Topic != "" {
			return errors.New("unexpected topic")
		}
	}
	if needOffsetCount {
		if in.Count == 0 {
			return errors.New("No data to return with zero count")
		}
	}
	return nil
}<|MERGE_RESOLUTION|>--- conflicted
+++ resolved
@@ -3,13 +3,8 @@
 import (
 	"errors"
 
-<<<<<<< HEAD
-	pb "teserakt/e4/backend/pkg/c2proto"
-	e4 "teserakt/e4/common"
-=======
 	pb "gitlab.com/teserakt/backend/pkg/c2proto"
 	e4 "gitlab.com/teserakt/common"
->>>>>>> 7e2eb13f
 )
 
 func (s *C2) gRPCnewClient(in *pb.C2Request) (*pb.C2Response, error) {
