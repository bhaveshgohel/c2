package main

import (
	"crypto/tls"
	"fmt"
	"net"
	"net/http"
	"os"
	"os/signal"
	"runtime"
	"syscall"

	stdlog "log"

	e4 "gitlab.com/teserakt/e4common"

	"golang.org/x/net/context"
	"google.golang.org/grpc"
	"google.golang.org/grpc/credentials"

	"github.com/jinzhu/gorm"
	_ "github.com/jinzhu/gorm/dialects/postgres"
	_ "github.com/jinzhu/gorm/dialects/sqlite"

	"github.com/go-kit/kit/log"
	"github.com/gorilla/mux"
	"github.com/spf13/viper"
	//mqtt "github.com/eclipse/paho.mqtt.golang"
)

// variables set at build time
var gitCommit string
var buildDate string

// globally defined constants
const configfilename = "c2"

// C2 is the C2's state, consisting of ID keys, topic keys, and an MQTT connection.
type C2 struct {
	keyenckey   [e4.KeyLen]byte
	db          *gorm.DB
	protoClient ProtocolClient
	logger      log.Logger
}

<<<<<<< HEAD
// this interface describes
type ProtocolClient interface {
	sendCommandToClient(id, payload []byte) error
	publish(payload []byte, topic string, qos byte) error
=======
	mqttClient     mqtt.Client
	logger         log.Logger
	configResolver *e4.AppPathResolver
>>>>>>> a1480b1d
}

// CORS middleware
func corsMiddleware(next http.Handler) http.Handler {
	return http.HandlerFunc(func(w http.ResponseWriter, r *http.Request) {
		w.Header().Set("Access-Control-Allow-Origin", "*")
		w.Header().Set("Access-Control-Allow-Methods", "POST, GET, OPTIONS, PUT, PATCH, DELETE")
		next.ServeHTTP(w, r)
	})
}

func main() {

	defer os.Exit(1)

	// our server
	var c2 C2

	// show banner
	fmt.Printf("E4: C2 back-end - version %s-%s\n", buildDate, gitCommit[:4])
	fmt.Println("Copyright (c) Teserakt AG, 2018")

	// init logger
	logFileName := fmt.Sprintf("/var/log/e4_c2backend.log")
	logFile, err := os.OpenFile(logFileName, os.O_RDWR|os.O_CREATE|os.O_APPEND, 0660)
	if err != nil {
		fmt.Printf("[ERROR] logs: unable to open file '%v' to write logs: %v\n", logFileName, err)
		fmt.Print("[WARN] logs: falling back to standard output only\n")
		logFile = os.Stdout
	}

	defer logFile.Close()

	c2.logger = log.NewJSONLogger(logFile)
	{
		c2.logger = log.With(c2.logger, "ts", log.DefaultTimestampUTC, "caller", log.DefaultCaller)
	}
	defer c2.logger.Log("msg", "goodbye")

	// compatibility for packages that do not understand go-kit logger:
	stdloglogger := stdlog.New(log.NewStdlibAdapter(c2.logger), "", 0)

	// set up config resolver
	c2.configResolver = e4.NewAppPathResolver()

	// load config
	c := config(log.With(c2.logger, "unit", "config"), c2.configResolver)
	var (
		grpcAddr           = c.GetString("grpc-host-port")
		httpAddr           = c.GetString("http-host-port")
		mqttBroker         = c.GetString("mqtt-broker")
		mqttPassword       = c.GetString("mqtt-password")
		mqttUsername       = c.GetString("mqtt-username")
		mqttID             = c.GetString("mqtt-ID")
		dbLogging          = c.GetBool("db-logging")
		dbType             = c.GetString("db-type")
		dbPassphrase       = c.GetString("db-encryption-passphrase")
		grpcCertCfg        = c.GetString("grpc-cert")
		grpcKeyCfg         = c.GetString("grpc-key")
		httpTLSCertPathCfg = c.GetString("http-cert")
		httpTLSKeyPathCfg  = c.GetString("http-key")
	)

	// parse all filepaths from the config file.
	var grpcCert, grpcKey, httpTLSCertPath, httpTLSKeyPath string

	if len(grpcCertCfg) == 0 {
		c2.logger.Log("msg", "No GRPC Certificate path supplied")
		return
	}
	if len(grpcKeyCfg) == 0 {
		c2.logger.Log("msg", "No GRPC Key path supplied")
		return
	}
	if len(httpTLSCertPathCfg) == 0 {
		c2.logger.Log("msg", "No TLS Certificate path supplied")
		return
	}
	if len(httpTLSKeyPathCfg) == 0 {
		c2.logger.Log("msg", "No TLS Key path supplied")
		return
	}
	grpcCert = c2.configResolver.ConfigRelativePath(grpcCertCfg)
	grpcKey = c2.configResolver.ConfigRelativePath(grpcKeyCfg)
	httpTLSCertPath = c2.configResolver.ConfigRelativePath(httpTLSCertPathCfg)
	httpTLSKeyPath = c2.configResolver.ConfigRelativePath(httpTLSKeyPathCfg)

	if dbPassphrase == "" {
		c2.logger.Log("msg", "no passphrase supplied")
		fmt.Fprintf(os.Stderr, "ERROR: No passphrase supplied. Refusing to start with an empty passphrase.\n")
		return
	}

	keyenckey := e4.HashPwd(dbPassphrase)
	copy(c2.keyenckey[:], keyenckey)

	var dbConnectionString string

	if dbType == "postgres" {
		var (
			dbUsername         = c.GetString("db-username")
			dbPassword         = c.GetString("db-password")
			dbHost             = c.GetString("db-host")
			dbDatabase         = c.GetString("db-database")
			dbSecureConnection = c.GetString("db-secure-connection")
		)
		var sslstring string
		fmt.Println("db-secure-connection", dbSecureConnection)
		if dbSecureConnection == "enable" {
			sslstring = "sslmode=verify-full"
		} else if dbSecureConnection == "selfsigned" {
			sslstring = "sslmode=require"
			c2.logger.Log("msg", "Self signed certificate used. We do not recommend this setup.")
			fmt.Fprintf(os.Stderr, "WARNING: Self-signed connection to database. We do not recommend this setup.\n")
		} else if dbSecureConnection == "insecure" {
			sslstring = "sslmode=disable"
			c2.logger.Log("msg", "Unencrypted database connection.")
			fmt.Fprintf(os.Stderr, "WARNING: Unencrypted database connection. We do not recommend this setup.\n")
		} else {
			c2.logger.Log("msg", "Invalid option for db-secure-connection")
			return
		}

		dbConnectionString = fmt.Sprintf("host=%s dbname=%s user=%s password=%s %s",
			dbHost, dbDatabase, dbUsername, dbPassword, sslstring)
	} else if dbType == "sqlite3" {
		var (
			dbPath = c.GetString("db-file")
		)
		dbConnectionString = fmt.Sprintf("%s", dbPath)

		c2.logger.Log("msg", "SQLite3 selected as database. SQLite3 is not supported for production environments")
		fmt.Fprintf(os.Stderr, "WARNING: SQLite3 database selected. NOT supported in production environments\n")
	} else {
		// defensive coding:
		c2.logger.Log("msg", "unknown or unsupported database type", "db-type", dbType)
		return
	}

	c2.logger.Log("msg", "config loaded")

	// open db.
	db, err := gorm.Open(dbType, dbConnectionString)

	if err != nil {
		c2.logger.Log("msg", "database opening failed", "error", err)
		return
	}

	defer db.Close()

	c2.logger.Log("msg", "database open")
	db.LogMode(dbLogging)
	db.SetLogger(stdloglogger)
	c2.db = db

	if dbType == "postgres" {
		c2.db.Exec("SET search_path TO e4_c2_test;")
	}
	// Ensure the database schema is ready to use:
	err = c2.dbInitialize()
	if err != nil {
		c2.logger.Log("msg", "database setup failed", "error", err)
		return
	}

	// create critical error channel
	var errc = make(chan error)
	go func() {
		var c = make(chan os.Signal, 1)
		signal.Notify(c, syscall.SIGINT, syscall.SIGTERM)
		errc <- fmt.Errorf("%s", <-c)
	}()

	// TODO: decide if we should load the mqtt client or
	//       the joynr one. We should switch on whatever
	//       decides and set up an appropriate config map.
	//       We will also need to implement receive logic.
	//       Possibly we goroutine here, possibly initialize
	//       Sets all of this up for us.
	// start mqtt client
	{
		configmap := make(map[string]interface{})
		configmap["mqttBroker"] = mqttBroker
		configmap["mqttID"] = mqttID
		configmap["mqttUsername"] = mqttUsername
		configmap["mqttPassword"] = mqttPassword

		logger := log.With(c2.logger, "protocol", "mqtt")
		mqttClient := &MqttClient{}
		mqttClient.initialize(logger, configmap)
		c2.protoClient = mqttClient
	}

	// create grpc server
	go func() {
		var logger = log.With(c2.logger, "protocol", "grpc")
		logger.Log("addr", grpcAddr)

		lis, err := net.Listen("tcp", grpcAddr)
		if err != nil {
			logger.Log("msg", "failed to listen", "error", err)
			close(errc)
			runtime.Goexit()
		}
		creds, err := credentials.NewServerTLSFromFile(grpcCert, grpcKey)
		if err != nil {
			logger.Log("msg", "failed to get credentials", "cert", grpcCert, "key", grpcKey, "error", err)
			close(errc)
			runtime.Goexit()
		}
		logger.Log("msg", "using TLS for gRPC", "cert", grpcCert, "key", grpcKey, "error", err)

		s := grpc.NewServer(grpc.Creds(creds))
		e4.RegisterC2Server(s, &c2)

		count, err := c2.dbCountIDKeys()
		if err != nil {
			logger.Log("msg", "failed to count id keys", "error", err)
			close(errc)
			runtime.Goexit()
		}
		logger.Log("nbidkeys", count)
		count, err = c2.dbCountTopicKeys()
		if err != nil {
			logger.Log("msg", "failed to count topic keys", "error", err)
			close(errc)
			runtime.Goexit()
		}
		logger.Log("nbtopickeys", count)

		logger.Log("msg", "starting grpc server")

		errc <- s.Serve(lis)
	}()

	// create http server
	go func() {
		var logger = log.With(c2.logger, "protocol", "http")
		logger.Log("addr", httpAddr)

		tlsCert, err := tls.LoadX509KeyPair(httpTLSCertPath, httpTLSKeyPath)
		if err != nil {
			errc <- err
			return
		}

		// TODO: maybe we could make some of these options configurable.
		tlsConfig := &tls.Config{Certificates: []tls.Certificate{tlsCert},
			MinVersion:               tls.VersionTLS12,
			CurvePreferences:         []tls.CurveID{tls.CurveP521, tls.CurveP384, tls.CurveP256},
			PreferServerCipherSuites: true,
			CipherSuites: []uint16{
				tls.TLS_ECDHE_RSA_WITH_AES_256_GCM_SHA384,
				tls.TLS_ECDHE_RSA_WITH_AES_256_CBC_SHA,
				tls.TLS_RSA_WITH_AES_256_GCM_SHA384,
				tls.TLS_RSA_WITH_AES_256_CBC_SHA,
			},
		}

		route := mux.NewRouter()
		route.Use(corsMiddleware)
		route.Methods("OPTIONS").HandlerFunc(func(w http.ResponseWriter, r *http.Request) {
			w.WriteHeader(http.StatusNoContent)
			return
		})

		route.HandleFunc("/", func(w http.ResponseWriter, r *http.Request) {
			resp := Response{w}
			resp.Text(http.StatusNotFound, "Nothing here")
		})

		route.HandleFunc("/e4/client/{id:[0-9a-f]{64}}/key/{key:[0-9a-f]{128}}", c2.handleNewClient).Methods("POST")
		route.HandleFunc("/e4/client/{id:[0-9a-f]{64}}", c2.handleRemoveClient).Methods("DELETE")
		route.HandleFunc("/e4/client/{id:[0-9a-f]{64}}/topic/{topic}", c2.handleNewTopicClient).Methods("PUT")
		route.HandleFunc("/e4/client/{id:[0-9a-f]{64}}/topic/{topic}", c2.handleRemoveTopicClient).Methods("DELETE")
		route.HandleFunc("/e4/client/{id:[0-9a-f]{64}}/topics/count", c2.handleGetClientTopicCount).Methods("GET")
		route.HandleFunc("/e4/client/{id:[0-9a-f]{64}}/topics/{offset:[0-9]+}/{count:[0-9]+}", c2.handleGetClientTopics).Methods("GET")
		route.HandleFunc("/e4/client/{id:[0-9a-f]{64}}", c2.handleResetClient).Methods("PUT")
		route.HandleFunc("/e4/topic/{topic}", c2.handleNewTopic).Methods("POST")
		route.HandleFunc("/e4/topic/{topic}", c2.handleRemoveTopic).Methods("DELETE")
		route.HandleFunc("/e4/client/{id:[0-9a-f]{64}}", c2.handleNewClientKey).Methods("PATCH")
		route.HandleFunc("/e4/topic/{topic}/message/{message}", c2.handleSendMessage).Methods("POST")
		route.HandleFunc("/e4/topic/{topic}/clients/count", c2.handleGetTopicClientCount).Methods("GET")
		route.HandleFunc("/e4/topic/{topic}/clients/{offset:[0-9]+}/{count:[0-9]+}", c2.handleGetTopicClients).Methods("GET")

		route.HandleFunc("/e4/topic", c2.handleGetTopics).Methods("GET")
		route.HandleFunc("/e4/client", c2.handleGetClients).Methods("GET")

		logger.Log("msg", "starting https server")

		apiServer := &http.Server{
			Addr:         httpAddr,
			Handler:      route,
			TLSConfig:    tlsConfig,
			TLSNextProto: make(map[string]func(*http.Server, *tls.Conn, http.Handler), 0),
		}

		errc <- apiServer.ListenAndServeTLS(httpTLSCertPath, httpTLSKeyPath)
	}()

	c2.logger.Log("error", <-errc)
}

// C2Command processes a command received over gRPC by the CLI tool.
func (s *C2) C2Command(ctx context.Context, in *e4.C2Request) (*e4.C2Response, error) {

	//log.Printf("command received: %s", e4.C2Request_Command_name[int32(in.Command)])
	s.logger.Log("msg", "received gRPC request", "request", e4.C2Request_Command_name[int32(in.Command)])

	switch in.Command {
	case e4.C2Request_NEW_CLIENT:
		return s.gRPCnewClient(in)
	case e4.C2Request_REMOVE_CLIENT:
		return s.gRPCremoveClient(in)
	case e4.C2Request_NEW_TOPIC_CLIENT:
		return s.gRPCnewTopicClient(in)
	case e4.C2Request_REMOVE_TOPIC_CLIENT:
		return s.gRPCremoveTopicClient(in)
	case e4.C2Request_RESET_CLIENT:
		return s.gRPCresetClient(in)
	case e4.C2Request_NEW_TOPIC:
		return s.gRPCnewTopic(in)
	case e4.C2Request_REMOVE_TOPIC:
		return s.gRPCremoveTopic(in)
	case e4.C2Request_NEW_CLIENT_KEY:
		return s.gRPCnewClientKey(in)
	case e4.C2Request_SEND_MESSAGE:
		return s.gRPCsendMessage(in)
	case e4.C2Request_GET_CLIENTS:
		return s.gRPCgetClients(in)
	case e4.C2Request_GET_TOPICS:
		return s.gRPCgetTopics(in)
	case e4.C2Request_GET_CLIENT_TOPIC_COUNT:
		return s.gRPCgetClientTopicCount(in)
	case e4.C2Request_GET_CLIENT_TOPICS:
		return s.gRPCgetClientTopics(in)
	case e4.C2Request_GET_TOPIC_CLIENT_COUNT:
		return s.gRPCgetTopicClientCount(in)
	case e4.C2Request_GET_TOPIC_CLIENTS:
		return s.gRPCgetTopicClients(in)
	}
	return &e4.C2Response{Success: false, Err: "unknown command"}, nil
}

func config(logger log.Logger, pathResolver *e4.AppPathResolver) *viper.Viper {

	logger.Log("msg", "load configuration and command args")

	var v = viper.New()

	// Con
	v.SetConfigName("config")

	v.AddConfigPath(pathResolver.ConfigDir())
	v.SetDefault("mqtt-broker", "tcp://localhost:1883")
	v.SetDefault("mqtt-ID", "e4c2")
	v.SetDefault("mqtt-username", "")
	v.SetDefault("mqtt-password", "")
	v.SetDefault("db-logging", false)
	v.SetDefault("db-host", "localhost")
	v.SetDefault("db-database", "e4")
	v.SetDefault("db-secure-connection", "enable")
	v.SetDefault("grpc-host-port", "0.0.0.0:5555")
	v.SetDefault("http-host	-port", "0.0.0.0:8888")

	// Allow the whole environment to be configured by
	// env variables for testing.
	v.BindEnv("mqtt-broker", "E4C2_MQTT_BROKER")
	v.BindEnv("mqtt-ID", "E4C2_MQTT_ID")
	v.BindEnv("mqtt-QoS", "E4C2_MQTT_QOS")
	v.BindEnv("db-type", "E4C2_DB_TYPE")
	v.BindEnv("db-file", "E4C2_DB_FILE")
	v.BindEnv("db-username", "E4C2_DB_USERNAME")
	v.BindEnv("db-password", "E4C2_DB_PASSWORD")

	// This one in particular should survive even if others are subsequently
	// removed:
	v.BindEnv("db-encryption-passphrase", "E4C2_DB_ENCRYPTION_PASSPHRASE")

	v.BindEnv("db-secure-connection", "E4C2_DB_SECURE_CONNECTION")
	v.BindEnv("grpc-host-port", "E4C2_GRPC_HOST_PORT")
	v.BindEnv("grpc-cert", "E4C2_GRPC_HOST_PORT")
	v.BindEnv("grpc-key", "E4C2_GRPC_HOST_PORT")
	v.BindEnv("http-host-port", "E4C2_HTTP_HOST_PORT")
	v.BindEnv("http-cert", "E4C2_HTTP_HOST_PORT")
	v.BindEnv("http-key", "E4C2_HTTP_HOST_PORT")

	// Now
	//pflag.Parse()
	//viper.BindPFlags(pflag.CommandLine)

	err := v.ReadInConfig()
	if err != nil {
		logger.Log("error", err)
	}

	return v
}<|MERGE_RESOLUTION|>--- conflicted
+++ resolved
@@ -37,22 +37,17 @@
 
 // C2 is the C2's state, consisting of ID keys, topic keys, and an MQTT connection.
 type C2 struct {
-	keyenckey   [e4.KeyLen]byte
-	db          *gorm.DB
-	protoClient ProtocolClient
-	logger      log.Logger
+	keyenckey      [e4.KeyLen]byte
+	db             *gorm.DB
+	protoClient    ProtocolClient
+	logger         log.Logger
+	configResolver *e4.AppPathResolver
 }
 
-<<<<<<< HEAD
-// this interface describes
+// ProtocolClient describes the interface the C2 may use to talk to
 type ProtocolClient interface {
 	sendCommandToClient(id, payload []byte) error
 	publish(payload []byte, topic string, qos byte) error
-=======
-	mqttClient     mqtt.Client
-	logger         log.Logger
-	configResolver *e4.AppPathResolver
->>>>>>> a1480b1d
 }
 
 // CORS middleware
