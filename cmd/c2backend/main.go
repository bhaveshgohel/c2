package main

import (
	"fmt"
	"net/http"
	"os"
	"os/signal"
	"syscall"

	stdlog "log"

	"gitlab.com/teserakt/c2backend/internal/config"

	e4 "gitlab.com/teserakt/e4common"

	"github.com/jinzhu/gorm"
	_ "github.com/jinzhu/gorm/dialects/postgres"
	_ "github.com/jinzhu/gorm/dialects/sqlite"

	"github.com/go-kit/kit/log"
<<<<<<< HEAD
	"github.com/gorilla/mux"
	"github.com/spf13/viper"
	//mqtt "github.com/eclipse/paho.mqtt.golang"
=======

	"contrib.go.opencensus.io/exporter/ocagent"
	"go.opencensus.io/stats/view"
	"go.opencensus.io/trace"

	mqtt "github.com/eclipse/paho.mqtt.golang"
>>>>>>> 8d865c43
)

// variables set at build time
var gitCommit string
var buildDate string
var gitTag string

// C2 is the C2's state
type C2 struct {
	keyenckey      [e4.KeyLen]byte
	db             *gorm.DB
	protoClient    ProtocolClient
	logger         log.Logger
	configResolver *e4.AppPathResolver
}

<<<<<<< HEAD
// ProtocolClient describes the interface the C2 may use to talk to
type ProtocolClient interface {
	sendCommandToClient(id, payload []byte) error
	publish(payload []byte, topic string, qos byte) error
}

// CORS middleware
func corsMiddleware(next http.Handler) http.Handler {
	return http.HandlerFunc(func(w http.ResponseWriter, r *http.Request) {
		w.Header().Set("Access-Control-Allow-Origin", "*")
		w.Header().Set("Access-Control-Allow-Methods", "POST, GET, OPTIONS, PUT, PATCH, DELETE")
		next.ServeHTTP(w, r)
	})
}

=======
>>>>>>> 8d865c43
func main() {

	defer os.Exit(1)

	// our server
	var c2 C2

	// show banner
	if len(gitTag) == 0 {
		fmt.Printf("E4: C2 back-end - version %s-%s\n", buildDate, gitCommit[:4])
	} else {
		fmt.Printf("E4: C2 back-end - version %s (%s-%s)\n", gitTag, buildDate, gitCommit[:4])
	}
	fmt.Println("Copyright (c) Teserakt AG, 2018-2019")

	// init logger
	logFileName := fmt.Sprintf("/var/log/e4_c2backend.log")
	logFile, err := os.OpenFile(logFileName, os.O_RDWR|os.O_CREATE|os.O_APPEND, 0660)
	if err != nil {
		fmt.Printf("[ERROR] logs: unable to open file '%v' to write logs: %v\n", logFileName, err)
		fmt.Print("[WARN] logs: falling back to standard output only\n")
		logFile = os.Stdout
	}

	defer logFile.Close()

	c2.logger = log.NewJSONLogger(logFile)
	{
		c2.logger = log.With(c2.logger, "ts", log.DefaultTimestampUTC, "caller", log.DefaultCaller)
	}
	defer c2.logger.Log("msg", "goodbye")

	// compatibility for packages that do not understand go-kit logger:
	stdloglogger := stdlog.New(log.NewStdlibAdapter(c2.logger), "", 0)

	// set up config resolver
	c2.configResolver = e4.NewAppPathResolver()

	configLoader := config.NewViperLoader("config", c2.configResolver)

	c2.logger.Log("msg", "load configuration and command args")

	cfg, err := configLoader.Load()
	if err != nil {
		c2.logger.Log("error", err)

		return
	}

	if cfg.DB.SecureConnection == config.DBSecureConnectionInsecure {
		c2.logger.Log("msg", "Unencrypted database connection.")
		fmt.Fprintf(os.Stderr, "WARNING: Unencrypted database connection. We do not recommend this setup.\n")
	} else if cfg.DB.SecureConnection == config.DBSecureConnectionSelfSigned {
		c2.logger.Log("msg", "Self signed certificate used. We do not recommend this setup.")
		fmt.Fprintf(os.Stderr, "WARNING: Self-signed connection to database. We do not recommend this setup.\n")
	}

	keyenckey := e4.HashPwd(cfg.DB.Passphrase)
	copy(c2.keyenckey[:], keyenckey)

	c2.logger.Log("msg", "config loaded")

	// open db
	dbConnectionString, err := cfg.DB.ConnectionString()
	if err != nil {
		c2.logger.Log("error", err)

		return
	}

	db, err := gorm.Open(cfg.DB.Type.String(), dbConnectionString)
	if err != nil {
		c2.logger.Log("msg", "database opening failed", "error", err)

		return
	}
	defer db.Close()

	c2.logger.Log("msg", "database open")
	db.LogMode(cfg.DB.Logging)
	db.SetLogger(stdloglogger)
	c2.db = db

	if cfg.DB.Type == config.DBTypePostgres {
		c2.db.Exec("SET search_path TO e4_c2_test;")
	}

	// ensure the database schema is ready to use:
	err = c2.dbInitialize()
	if err != nil {
		c2.logger.Log("msg", "database setup failed", "error", err)

		return
	}

	// create critical error channel
	var errc = make(chan error)
	go func() {
		var c = make(chan os.Signal, 1)
		signal.Notify(c, syscall.SIGINT, syscall.SIGTERM)
		errc <- fmt.Errorf("%s", <-c)
	}()

	// TODO: decide if we should load the mqtt client or
	//       the joynr one. We should switch on whatever
	//       decides and set up an appropriate config map.
	//       We will also need to implement receive logic.
	//       Possibly we goroutine here, possibly initialize
	//       Sets all of this up for us.
	// start mqtt client
	{
		configmap := make(map[string]interface{})
		configmap["mqttBroker"] = mqttBroker
		configmap["mqttID"] = mqttID
		configmap["mqttUsername"] = mqttUsername
		configmap["mqttPassword"] = mqttPassword

		logger := log.With(c2.logger, "protocol", "mqtt")
<<<<<<< HEAD
		mqttClient := &MqttClient{}
		mqttClient.initialize(logger, configmap)
		c2.protoClient = mqttClient
=======
		logger.Log("addr", cfg.MQTT.Broker)

		mqOpts := mqtt.NewClientOptions()
		mqOpts.AddBroker(cfg.MQTT.Broker)
		mqOpts.SetClientID(cfg.MQTT.ID)
		mqOpts.SetPassword(cfg.MQTT.Password)
		mqOpts.SetUsername(cfg.MQTT.Username)

		mqttClient := mqtt.NewClient(mqOpts)
		logger.Log("msg", "mqtt parameters", "broker", cfg.MQTT.Broker, "id", cfg.MQTT.ID, "username", cfg.MQTT.Username)
		if token := mqttClient.Connect(); token.Wait() && token.Error() != nil {
			logger.Log("msg", "connection failed", "error", token.Error())

			return
		}

		logger.Log("msg", "connected to broker")
		// instantiate C2
		c2.mqttClient = mqttClient
>>>>>>> 8d865c43
	}

	// initialize OpenCensus
	if err := setupOpencensusInstrumentation(cfg.IsProd); err != nil {
		c2.logger.Log("msg", "OpenCensus instrumentation setup failed", "error", err)

		return
	}

	go func() {
		errc <- c2.createGRPCServer(cfg.GRPC)
	}()

	go func() {
		errc <- c2.createHTTPServer(cfg.HTTP)
	}()

	c2.logger.Log("error", <-errc)
}

// CORS middleware
func corsMiddleware(next http.Handler) http.Handler {
	return http.HandlerFunc(func(w http.ResponseWriter, r *http.Request) {
		w.Header().Set("Access-Control-Allow-Origin", "*")
		w.Header().Set("Access-Control-Allow-Methods", "POST, GET, OPTIONS, PUT, PATCH, DELETE")
		next.ServeHTTP(w, r)
	})
}

func setupOpencensusInstrumentation(isProd bool) error {
	oce, err := ocagent.NewExporter(
		// TODO: (@odeke-em), enable ocagent-exporter.WithCredentials option.
		ocagent.WithInsecure(),
		ocagent.WithServiceName("c2backend"))

	if err != nil {
		return fmt.Errorf("failed to create the OpenCensus Agent exporter: %v", err)
	}

	// and now finally register it as a Trace Exporter
	trace.RegisterExporter(oce)
	view.RegisterExporter(oce)

	if isProd == false {
		// setting trace sample rate to 100%
		trace.ApplyConfig(trace.Config{
			DefaultSampler: trace.AlwaysSample(),
		})
	}

	return nil
}<|MERGE_RESOLUTION|>--- conflicted
+++ resolved
@@ -18,18 +18,12 @@
 	_ "github.com/jinzhu/gorm/dialects/sqlite"
 
 	"github.com/go-kit/kit/log"
-<<<<<<< HEAD
-	"github.com/gorilla/mux"
-	"github.com/spf13/viper"
-	//mqtt "github.com/eclipse/paho.mqtt.golang"
-=======
 
 	"contrib.go.opencensus.io/exporter/ocagent"
 	"go.opencensus.io/stats/view"
 	"go.opencensus.io/trace"
 
 	mqtt "github.com/eclipse/paho.mqtt.golang"
->>>>>>> 8d865c43
 )
 
 // variables set at build time
@@ -46,24 +40,6 @@
 	configResolver *e4.AppPathResolver
 }
 
-<<<<<<< HEAD
-// ProtocolClient describes the interface the C2 may use to talk to
-type ProtocolClient interface {
-	sendCommandToClient(id, payload []byte) error
-	publish(payload []byte, topic string, qos byte) error
-}
-
-// CORS middleware
-func corsMiddleware(next http.Handler) http.Handler {
-	return http.HandlerFunc(func(w http.ResponseWriter, r *http.Request) {
-		w.Header().Set("Access-Control-Allow-Origin", "*")
-		w.Header().Set("Access-Control-Allow-Methods", "POST, GET, OPTIONS, PUT, PATCH, DELETE")
-		next.ServeHTTP(w, r)
-	})
-}
-
-=======
->>>>>>> 8d865c43
 func main() {
 
 	defer os.Exit(1)
@@ -182,11 +158,6 @@
 		configmap["mqttPassword"] = mqttPassword
 
 		logger := log.With(c2.logger, "protocol", "mqtt")
-<<<<<<< HEAD
-		mqttClient := &MqttClient{}
-		mqttClient.initialize(logger, configmap)
-		c2.protoClient = mqttClient
-=======
 		logger.Log("addr", cfg.MQTT.Broker)
 
 		mqOpts := mqtt.NewClientOptions()
@@ -206,7 +177,6 @@
 		logger.Log("msg", "connected to broker")
 		// instantiate C2
 		c2.mqttClient = mqttClient
->>>>>>> 8d865c43
 	}
 
 	// initialize OpenCensus
