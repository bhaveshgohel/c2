# Kibana is served by a back end server. This setting specifies the port to use.
server.port: 5601

# Specifies the address to which the Kibana server will bind. IP addresses and host names are both valid values.
# The default is 'localhost', which usually means remote machines will not be able to connect.
# To allow connections from remote users, set this parameter to a non-loopback address.
# server.host: "localhost"

# Enables you to specify a path to mount Kibana at if you are running behind a proxy.
# Use the `server.rewriteBasePath` setting to tell Kibana if it should remove the basePath
# from requests it receives, and to prevent a deprecation warning at startup.
# This setting cannot end in a slash.
#server.basePath: ""

# Specifies whether Kibana should rewrite requests that are prefixed with
# `server.basePath` or require that they are rewritten by your reverse proxy.
# This setting was effectively always `false` before Kibana 6.3 and will
# default to `true` starting in Kibana 7.0.
#server.rewriteBasePath: false

# The maximum payload size in bytes for incoming server requests.
#server.maxPayloadBytes: 1048576

# The Kibana server's name.  This is used for display purposes.
server.name: "kibana"

# The URLs of the Elasticsearch instances to use for all your queries.
<<<<<<< HEAD
elasticsearch.hosts: ["http://localhost:9200"]
elasticsearch.url: ["http://elasticsearch:9200"]
=======
# elasticsearch.hosts: ["http://localhost:9200"]
>>>>>>> 8f7e7c41

# When this setting's value is true Kibana uses the hostname specified in the server.host
# setting. When the value of this setting is false, Kibana uses the hostname of the host
# that connects to this Kibana instance.
#elasticsearch.preserveHost: true

# Kibana uses an index in Elasticsearch to store saved searches, visualizations and
# dashboards. Kibana creates a new index if the index doesn't already exist.
#kibana.index: ".kibana"

# The default application to load.
#kibana.defaultAppId: "home"

# If your Elasticsearch is protected with basic authentication, these settings provide
# the username and password that the Kibana server uses to perform maintenance on the Kibana
# index at startup. Your Kibana users still need to authenticate with Elasticsearch, which
# is proxied through the Kibana server.
#elasticsearch.username: "user"
#elasticsearch.password: "pass"

# Enables SSL and paths to the PEM-format SSL certificate and SSL key files, respectively.
# These settings enable SSL for outgoing requests from the Kibana server to the browser.
#server.ssl.enabled: false
#server.ssl.certificate: /path/to/your/server.crt
#server.ssl.key: /path/to/your/server.key

# Optional settings that provide the paths to the PEM-format SSL certificate and key files.
# These files validate that your Elasticsearch backend uses the same key files.
#elasticsearch.ssl.certificate: /path/to/your/client.crt
#elasticsearch.ssl.key: /path/to/your/client.key

# Optional setting that enables you to specify a path to the PEM file for the certificate
# authority for your Elasticsearch instance.
#elasticsearch.ssl.certificateAuthorities: [ "/path/to/your/CA.pem" ]

# To disregard the validity of SSL certificates, change this setting's value to 'none'.
#elasticsearch.ssl.verificationMode: full

# Time in milliseconds to wait for Elasticsearch to respond to pings. Defaults to the value of
# the elasticsearch.requestTimeout setting.
#elasticsearch.pingTimeout: 1500

# Time in milliseconds to wait for responses from the back end or Elasticsearch. This value
# must be a positive integer.
#elasticsearch.requestTimeout: 30000

# List of Kibana client-side headers to send to Elasticsearch. To send *no* client-side
# headers, set this value to [] (an empty list).
#elasticsearch.requestHeadersWhitelist: [ authorization ]

# Header names and values that are sent to Elasticsearch. Any custom headers cannot be overwritten
# by client-side headers, regardless of the elasticsearch.requestHeadersWhitelist configuration.
#elasticsearch.customHeaders: {}

# Time in milliseconds for Elasticsearch to wait for responses from shards. Set to 0 to disable.
#elasticsearch.shardTimeout: 30000

# Time in milliseconds to wait for Elasticsearch at Kibana startup before retrying.
#elasticsearch.startupTimeout: 5000

# Logs queries sent to Elasticsearch. Requires logging.verbose set to true.
#elasticsearch.logQueries: false

# Specifies the path where Kibana creates the process ID file.
#pid.file: /var/run/kibana.pid

# Enables you specify a file where Kibana stores log output.
#logging.dest: stdout

# Set the value of this setting to true to suppress all logging output.
#logging.silent: false

# Set the value of this setting to true to suppress all logging output other than error messages.
#logging.quiet: false

# Set the value of this setting to true to log all events, including system usage information
# and all requests.
#logging.verbose: false

# Set the interval in milliseconds to sample system and process performance
# metrics. Minimum is 100ms. Defaults to 5000.
#ops.interval: 5000

# Specifies locale to be used for all localizable strings, dates and number formats.
#i18n.locale: "en"<|MERGE_RESOLUTION|>--- conflicted
+++ resolved
@@ -25,12 +25,7 @@
 server.name: "kibana"
 
 # The URLs of the Elasticsearch instances to use for all your queries.
-<<<<<<< HEAD
-elasticsearch.hosts: ["http://localhost:9200"]
-elasticsearch.url: ["http://elasticsearch:9200"]
-=======
 # elasticsearch.hosts: ["http://localhost:9200"]
->>>>>>> 8f7e7c41
 
 # When this setting's value is true Kibana uses the hostname specified in the server.host
 # setting. When the value of this setting is false, Kibana uses the hostname of the host
