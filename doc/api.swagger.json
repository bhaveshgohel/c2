{
  "swagger": "2.0",
  "info": {
    "title": "c2-api",
    "version": "version not set"
  },
  "host": "127.0.0.1:8888",
  "schemes": [
    "https"
  ],
  "consumes": [
    "application/json"
  ],
  "produces": [
    "application/json"
  ],
  "paths": {
    "/e4/client/{client.name}": {
      "delete": {
        "summary": "Remove a client",
        "operationId": "RemoveClient",
        "responses": {
          "200": {
            "description": "A successful response.",
            "schema": {
              "$ref": "#/definitions/pbRemoveClientResponse"
            }
          },
          "default": {
            "description": "An unexpected error response",
            "schema": {
              "$ref": "#/definitions/runtimeError"
            }
          }
        },
        "parameters": [
          {
            "name": "client.name",
            "in": "path",
            "required": true,
            "type": "string"
          }
        ],
        "tags": [
          "C2"
        ]
      },
      "post": {
        "summary": "Create a new client",
        "operationId": "NewClient",
        "responses": {
          "200": {
            "description": "A successful response.",
            "schema": {
              "$ref": "#/definitions/pbNewClientResponse"
            }
          },
          "default": {
            "description": "An unexpected error response",
            "schema": {
              "$ref": "#/definitions/runtimeError"
            }
          }
        },
        "parameters": [
          {
            "name": "client.name",
            "in": "path",
            "required": true,
            "type": "string"
          },
          {
            "name": "body",
            "in": "body",
            "required": true,
            "schema": {
              "$ref": "#/definitions/pbNewClientRequest"
            }
          }
        ],
        "tags": [
          "C2"
        ]
      },
      "put": {
        "summary": "Instruct the C2 server to send a reset command to the client",
        "operationId": "ResetClient",
        "responses": {
          "200": {
            "description": "A successful response.",
            "schema": {
              "$ref": "#/definitions/pbResetClientResponse"
            }
          },
          "default": {
            "description": "An unexpected error response",
            "schema": {
              "$ref": "#/definitions/runtimeError"
            }
          }
        },
        "parameters": [
          {
            "name": "client.name",
            "in": "path",
            "required": true,
            "type": "string"
          }
        ],
        "tags": [
          "C2"
        ]
      },
      "patch": {
        "summary": "Generate a new key for the client",
        "operationId": "NewClientKey",
        "responses": {
          "200": {
            "description": "A successful response.",
            "schema": {
              "$ref": "#/definitions/pbNewClientKeyResponse"
            }
          },
          "default": {
            "description": "An unexpected error response",
            "schema": {
              "$ref": "#/definitions/runtimeError"
            }
          }
        },
        "parameters": [
          {
            "name": "client.name",
            "in": "path",
            "required": true,
            "type": "string"
          },
          {
            "name": "body",
            "in": "body",
            "required": true,
            "schema": {
              "$ref": "#/definitions/pbNewClientKeyRequest"
            }
          }
        ],
        "tags": [
          "C2"
        ]
      }
    },
    "/e4/client/{client.name}/link": {
      "get": {
        "summary": "Retrieve clients linked to the given client",
        "operationId": "GetLinkedClients",
        "responses": {
          "200": {
            "description": "A successful response.",
            "schema": {
              "$ref": "#/definitions/pbGetLinkedClientsResponse"
            }
          },
          "default": {
            "description": "An unexpected error response",
            "schema": {
              "$ref": "#/definitions/runtimeError"
            }
          }
        },
        "parameters": [
          {
            "name": "client.name",
            "in": "path",
            "required": true,
            "type": "string"
          },
          {
            "name": "offset",
            "in": "query",
            "required": false,
            "type": "string",
            "format": "int64"
          },
          {
            "name": "count",
            "in": "query",
            "required": false,
            "type": "string",
            "format": "int64"
          }
        ],
        "tags": [
          "C2"
        ]
      }
    },
    "/e4/client/{client.name}/link/count": {
      "get": {
        "summary": "Count clients linked to the given client",
        "operationId": "CountLinkedClients",
        "responses": {
          "200": {
            "description": "A successful response.",
            "schema": {
              "$ref": "#/definitions/pbCountLinkedClientsResponse"
            }
          },
          "default": {
            "description": "An unexpected error response",
            "schema": {
              "$ref": "#/definitions/runtimeError"
            }
          }
        },
        "parameters": [
          {
            "name": "client.name",
            "in": "path",
            "required": true,
            "type": "string"
          }
        ],
        "tags": [
          "C2"
        ]
      }
    },
    "/e4/client/{client.name}/topic/{topic}": {
      "delete": {
        "summary": "Remove a topic / client association",
        "operationId": "RemoveTopicClient",
        "responses": {
          "200": {
            "description": "A successful response.",
            "schema": {
              "$ref": "#/definitions/pbRemoveTopicClientResponse"
            }
          },
          "default": {
            "description": "An unexpected error response",
            "schema": {
              "$ref": "#/definitions/runtimeError"
            }
          }
        },
        "parameters": [
          {
            "name": "client.name",
            "in": "path",
            "required": true,
            "type": "string"
          },
          {
            "name": "topic",
            "in": "path",
            "required": true,
            "type": "string"
          }
        ],
        "tags": [
          "C2"
        ]
      },
      "put": {
        "summary": "Associate a topic with a client",
        "operationId": "NewTopicClient",
        "responses": {
          "200": {
            "description": "A successful response.",
            "schema": {
              "$ref": "#/definitions/pbNewTopicClientResponse"
            }
          },
          "default": {
            "description": "An unexpected error response",
            "schema": {
              "$ref": "#/definitions/runtimeError"
            }
          }
        },
        "parameters": [
          {
            "name": "client.name",
            "in": "path",
            "required": true,
            "type": "string"
          },
          {
            "name": "topic",
            "in": "path",
            "required": true,
            "type": "string"
          }
        ],
        "tags": [
          "C2"
        ]
      }
    },
    "/e4/client/{client.name}/topics": {
      "get": {
        "summary": "Retrieve paginated topics for a client",
        "operationId": "GetTopicsForClient",
        "responses": {
          "200": {
            "description": "A successful response.",
            "schema": {
              "$ref": "#/definitions/pbGetTopicsForClientResponse"
            }
          },
          "default": {
            "description": "An unexpected error response",
            "schema": {
              "$ref": "#/definitions/runtimeError"
            }
          }
        },
        "parameters": [
          {
            "name": "client.name",
            "in": "path",
            "required": true,
            "type": "string"
          },
          {
            "name": "offset",
            "in": "query",
            "required": false,
            "type": "string",
            "format": "int64"
          },
          {
            "name": "count",
            "in": "query",
            "required": false,
            "type": "string",
            "format": "int64"
          }
        ],
        "tags": [
          "C2"
        ]
      }
    },
    "/e4/client/{client.name}/topics/count": {
      "get": {
        "summary": "Count the number of topics for a client",
        "operationId": "CountTopicsForClient",
        "responses": {
          "200": {
            "description": "A successful response.",
            "schema": {
              "$ref": "#/definitions/pbCountTopicsForClientResponse"
            }
          },
          "default": {
            "description": "An unexpected error response",
            "schema": {
              "$ref": "#/definitions/runtimeError"
            }
          }
        },
        "parameters": [
          {
            "name": "client.name",
            "in": "path",
            "required": true,
            "type": "string"
          }
        ],
        "tags": [
          "C2"
        ]
      }
    },
    "/e4/client/{targetClient.name}/link/{sourceClient.name}": {
      "post": {
        "summary": "Create a client-client link between on a target client",
        "operationId": "LinkClient",
        "responses": {
          "200": {
            "description": "A successful response.",
            "schema": {
              "$ref": "#/definitions/pbLinkClientResponse"
            }
          },
          "default": {
            "description": "An unexpected error response",
            "schema": {
              "$ref": "#/definitions/runtimeError"
            }
          }
        },
        "parameters": [
          {
            "name": "targetClient.name",
            "in": "path",
            "required": true,
            "type": "string"
          },
          {
            "name": "sourceClient.name",
            "in": "path",
            "required": true,
            "type": "string"
          }
        ],
        "tags": [
          "C2"
        ]
      }
    },
    "/e4/client/{targetClient.name}/unlink/{sourceClient.name}": {
      "delete": {
        "summary": "Remove a client-client link on a target client",
        "operationId": "UnlinkClient",
        "responses": {
          "200": {
            "description": "A successful response.",
            "schema": {
              "$ref": "#/definitions/pbUnlinkClientResponse"
            }
          },
          "default": {
            "description": "An unexpected error response",
            "schema": {
              "$ref": "#/definitions/runtimeError"
            }
          }
        },
        "parameters": [
          {
            "name": "targetClient.name",
            "in": "path",
            "required": true,
            "type": "string"
          },
          {
            "name": "sourceClient.name",
            "in": "path",
            "required": true,
            "type": "string"
          }
        ],
        "tags": [
          "C2"
        ]
      }
    },
    "/e4/clients": {
      "get": {
        "summary": "Retrieve paginated clients",
        "operationId": "GetClients",
        "responses": {
          "200": {
            "description": "A successful response.",
            "schema": {
              "$ref": "#/definitions/pbGetClientsResponse"
            }
          },
          "default": {
            "description": "An unexpected error response",
            "schema": {
              "$ref": "#/definitions/runtimeError"
            }
          }
        },
        "parameters": [
          {
            "name": "offset",
            "in": "query",
            "required": false,
            "type": "string",
            "format": "int64"
          },
          {
            "name": "count",
            "in": "query",
            "required": false,
            "type": "string",
            "format": "int64"
          }
        ],
        "tags": [
          "C2"
        ]
      }
    },
    "/e4/clients/count": {
      "get": {
        "summary": "Count the number of clients",
        "operationId": "CountClients",
        "responses": {
          "200": {
            "description": "A successful response.",
            "schema": {
              "$ref": "#/definitions/pbCountClientsResponse"
            }
          },
          "default": {
            "description": "An unexpected error response",
            "schema": {
              "$ref": "#/definitions/runtimeError"
            }
          }
        },
        "tags": [
          "C2"
        ]
      }
    },
<<<<<<< HEAD
    "/e4/health-check": {
      "get": {
        "operationId": "HealthCheck",
=======
    "/e4/crypto-mode": {
      "get": {
        "summary": "Returns the configured CryptoMode (symkey or pubkey) of the C2 instance",
        "operationId": "GetCryptoMode",
>>>>>>> 7465844d
        "responses": {
          "200": {
            "description": "A successful response.",
            "schema": {
<<<<<<< HEAD
              "$ref": "#/definitions/pbHealthCheckResponse"
=======
              "$ref": "#/definitions/pbGetCryptoModeResponse"
>>>>>>> 7465844d
            }
          },
          "default": {
            "description": "An unexpected error response",
            "schema": {
              "$ref": "#/definitions/runtimeError"
            }
          }
        },
        "tags": [
          "C2"
        ]
      }
    },
    "/e4/new-c2-key": {
      "post": {
        "summary": "Generate a new C2 key",
        "operationId": "NewC2Key",
        "responses": {
          "200": {
            "description": "A successful response.",
            "schema": {
              "$ref": "#/definitions/pbNewC2KeyResponse"
            }
          },
          "default": {
            "description": "An unexpected error response",
            "schema": {
              "$ref": "#/definitions/runtimeError"
            }
          }
        },
        "parameters": [
          {
            "name": "body",
            "in": "body",
            "required": true,
            "schema": {
              "$ref": "#/definitions/pbNewC2KeyRequest"
            }
          }
        ],
        "tags": [
          "C2"
        ]
      }
    },
    "/e4/protect-message": {
      "post": {
        "summary": "ProtectMessage returns base64 encoded data, representing the input data protected with the input topic key.",
        "operationId": "ProtectMessage",
        "responses": {
          "200": {
            "description": "A successful response.",
            "schema": {
              "$ref": "#/definitions/pbProtectMessageResponse"
            }
          },
          "default": {
            "description": "An unexpected error response",
            "schema": {
              "$ref": "#/definitions/runtimeError"
            }
          }
        },
        "parameters": [
          {
            "name": "body",
            "in": "body",
            "required": true,
            "schema": {
              "$ref": "#/definitions/pbProtectMessageRequest"
            }
          }
        ],
        "tags": [
          "C2"
        ]
      }
    },
    "/e4/remove-client-pubkey": {
      "post": {
        "summary": "Remove a client pubkey from another client (pubkey mode only)",
        "operationId": "RemoveClientPubKey",
        "responses": {
          "200": {
            "description": "A successful response.",
            "schema": {
              "$ref": "#/definitions/pbRemoveClientPubKeyResponse"
            }
          },
          "default": {
            "description": "An unexpected error response",
            "schema": {
              "$ref": "#/definitions/runtimeError"
            }
          }
        },
        "parameters": [
          {
            "name": "body",
            "in": "body",
            "required": true,
            "schema": {
              "$ref": "#/definitions/pbRemoveClientPubKeyRequest"
            }
          }
        ],
        "tags": [
          "C2"
        ]
      }
    },
    "/e4/reset-client-pubkeys": {
      "post": {
        "summary": "Remove all pubkeys from a client",
        "operationId": "ResetClientPubKeys",
        "responses": {
          "200": {
            "description": "A successful response.",
            "schema": {
              "$ref": "#/definitions/pbResetClientPubKeysResponse"
            }
          },
          "default": {
            "description": "An unexpected error response",
            "schema": {
              "$ref": "#/definitions/runtimeError"
            }
          }
        },
        "parameters": [
          {
            "name": "body",
            "in": "body",
            "required": true,
            "schema": {
              "$ref": "#/definitions/pbResetClientPubKeysRequest"
            }
          }
        ],
        "tags": [
          "C2"
        ]
      }
    },
    "/e4/send-client-pubkey": {
      "post": {
        "summary": "Send a client pubkey to another client (pubkey mode only)",
        "operationId": "SendClientPubKey",
        "responses": {
          "200": {
            "description": "A successful response.",
            "schema": {
              "$ref": "#/definitions/pbSendClientPubKeyResponse"
            }
          },
          "default": {
            "description": "An unexpected error response",
            "schema": {
              "$ref": "#/definitions/runtimeError"
            }
          }
        },
        "parameters": [
          {
            "name": "body",
            "in": "body",
            "required": true,
            "schema": {
              "$ref": "#/definitions/pbSendClientPubKeyRequest"
            }
          }
        ],
        "tags": [
          "C2"
        ]
      }
    },
    "/e4/topic/{topic}": {
      "delete": {
        "summary": "Remove a topic",
        "operationId": "RemoveTopic",
        "responses": {
          "200": {
            "description": "A successful response.",
            "schema": {
              "$ref": "#/definitions/pbRemoveTopicResponse"
            }
          },
          "default": {
            "description": "An unexpected error response",
            "schema": {
              "$ref": "#/definitions/runtimeError"
            }
          }
        },
        "parameters": [
          {
            "name": "topic",
            "in": "path",
            "required": true,
            "type": "string"
          }
        ],
        "tags": [
          "C2"
        ]
      },
      "post": {
        "summary": "Create a new topic",
        "operationId": "NewTopic",
        "responses": {
          "200": {
            "description": "A successful response.",
            "schema": {
              "$ref": "#/definitions/pbNewTopicResponse"
            }
          },
          "default": {
            "description": "An unexpected error response",
            "schema": {
              "$ref": "#/definitions/runtimeError"
            }
          }
        },
        "parameters": [
          {
            "name": "topic",
            "in": "path",
            "required": true,
            "type": "string"
          }
        ],
        "tags": [
          "C2"
        ]
      }
    },
    "/e4/topic/{topic}/clients": {
      "get": {
        "summary": "Retrieve paginated clients for a topic",
        "operationId": "GetClientsForTopic",
        "responses": {
          "200": {
            "description": "A successful response.",
            "schema": {
              "$ref": "#/definitions/pbGetClientsForTopicResponse"
            }
          },
          "default": {
            "description": "An unexpected error response",
            "schema": {
              "$ref": "#/definitions/runtimeError"
            }
          }
        },
        "parameters": [
          {
            "name": "topic",
            "in": "path",
            "required": true,
            "type": "string"
          },
          {
            "name": "offset",
            "in": "query",
            "required": false,
            "type": "string",
            "format": "int64"
          },
          {
            "name": "count",
            "in": "query",
            "required": false,
            "type": "string",
            "format": "int64"
          }
        ],
        "tags": [
          "C2"
        ]
      }
    },
    "/e4/topic/{topic}/clients/count": {
      "get": {
        "summary": "Count the number of clients for a topic",
        "operationId": "CountClientsForTopic",
        "responses": {
          "200": {
            "description": "A successful response.",
            "schema": {
              "$ref": "#/definitions/pbCountClientsForTopicResponse"
            }
          },
          "default": {
            "description": "An unexpected error response",
            "schema": {
              "$ref": "#/definitions/runtimeError"
            }
          }
        },
        "parameters": [
          {
            "name": "topic",
            "in": "path",
            "required": true,
            "type": "string"
          }
        ],
        "tags": [
          "C2"
        ]
      }
    },
    "/e4/topics": {
      "get": {
        "summary": "Retrieve paginated topics",
        "operationId": "GetTopics",
        "responses": {
          "200": {
            "description": "A successful response.",
            "schema": {
              "$ref": "#/definitions/pbGetTopicsResponse"
            }
          },
          "default": {
            "description": "An unexpected error response",
            "schema": {
              "$ref": "#/definitions/runtimeError"
            }
          }
        },
        "parameters": [
          {
            "name": "offset",
            "in": "query",
            "required": false,
            "type": "string",
            "format": "int64"
          },
          {
            "name": "count",
            "in": "query",
            "required": false,
            "type": "string",
            "format": "int64"
          }
        ],
        "tags": [
          "C2"
        ]
      }
    },
    "/e4/topics/count": {
      "get": {
        "summary": "Count the number of topics",
        "operationId": "CountTopics",
        "responses": {
          "200": {
            "description": "A successful response.",
            "schema": {
              "$ref": "#/definitions/pbCountTopicsResponse"
            }
          },
          "default": {
            "description": "An unexpected error response",
            "schema": {
              "$ref": "#/definitions/runtimeError"
            }
          }
        },
        "tags": [
          "C2"
        ]
      }
    },
    "/e4/unprotect-message": {
      "post": {
        "summary": "UnprotectMessage returns base64 encoded data, representing the input data unprotected with the input topic key.",
        "operationId": "UnprotectMessage",
        "responses": {
          "200": {
            "description": "A successful response.",
            "schema": {
              "$ref": "#/definitions/pbUnprotectMessageResponse"
            }
          },
          "default": {
            "description": "An unexpected error response",
            "schema": {
              "$ref": "#/definitions/runtimeError"
            }
          }
        },
        "parameters": [
          {
            "name": "body",
            "in": "body",
            "required": true,
            "schema": {
              "$ref": "#/definitions/pbUnprotectMessageRequest"
            }
          }
        ],
        "tags": [
          "C2"
        ]
      }
    }
  },
  "definitions": {
    "pbClient": {
      "type": "object",
      "properties": {
        "name": {
          "type": "string"
        }
      }
    },
    "pbCountClientsForTopicResponse": {
      "type": "object",
      "properties": {
        "count": {
          "type": "string",
          "format": "int64"
        }
      }
    },
    "pbCountClientsResponse": {
      "type": "object",
      "properties": {
        "count": {
          "type": "string",
          "format": "int64"
        }
      }
    },
    "pbCountLinkedClientsResponse": {
      "type": "object",
      "properties": {
        "count": {
          "type": "string",
          "format": "int64"
        }
      }
    },
    "pbCountTopicsForClientResponse": {
      "type": "object",
      "properties": {
        "count": {
          "type": "string",
          "format": "int64"
        }
      }
    },
    "pbCountTopicsResponse": {
      "type": "object",
      "properties": {
        "count": {
          "type": "string",
          "format": "int64"
        }
      }
    },
    "pbCryptoMode": {
      "type": "string",
      "enum": [
        "CRYPTOMODE_UNDEFINED",
        "CRYPTOMODE_SYMKEY",
        "CRYPTOMODE_PUBKEY"
      ],
      "default": "CRYPTOMODE_UNDEFINED"
    },
    "pbEvent": {
      "type": "object",
      "properties": {
        "type": {
          "$ref": "#/definitions/pbEventType"
        },
        "source": {
          "type": "string"
        },
        "target": {
          "type": "string"
        },
        "timestamp": {
          "type": "string",
          "format": "date-time",
          "title": "Hold the time where event is sent"
        }
      }
    },
    "pbEventType": {
      "type": "string",
      "enum": [
        "UNDEFINED",
        "CLIENT_SUBSCRIBED",
        "CLIENT_UNSUBSCRIBED"
      ],
      "default": "UNDEFINED"
    },
    "pbGetClientsForTopicResponse": {
      "type": "object",
      "properties": {
        "clients": {
          "type": "array",
          "items": {
            "$ref": "#/definitions/pbClient"
          }
        }
      }
    },
    "pbGetClientsResponse": {
      "type": "object",
      "properties": {
        "clients": {
          "type": "array",
          "items": {
            "$ref": "#/definitions/pbClient"
          }
        }
      }
    },
    "pbGetCryptoModeResponse": {
      "type": "object",
      "properties": {
        "CryptoMode": {
          "$ref": "#/definitions/pbCryptoMode"
        }
      }
    },
    "pbGetLinkedClientsResponse": {
      "type": "object",
      "properties": {
        "clients": {
          "type": "array",
          "items": {
            "$ref": "#/definitions/pbClient"
          }
        }
      }
    },
    "pbGetTopicsForClientResponse": {
      "type": "object",
      "properties": {
        "topics": {
          "type": "array",
          "items": {
            "type": "string"
          }
        }
      }
    },
    "pbGetTopicsResponse": {
      "type": "object",
      "properties": {
        "topics": {
          "type": "array",
          "items": {
            "type": "string"
          }
        }
      }
    },
    "pbHealthCheckResponse": {
      "type": "object",
      "properties": {
        "Code": {
          "type": "string",
          "format": "int64"
        },
        "Status": {
          "type": "string"
        }
      }
    },
    "pbLinkClientResponse": {
      "type": "object"
    },
    "pbNewC2KeyRequest": {
      "type": "object",
      "properties": {
        "force": {
          "type": "boolean",
          "format": "boolean"
        }
      }
    },
    "pbNewC2KeyResponse": {
      "type": "object"
    },
    "pbNewClientKeyRequest": {
      "type": "object",
      "properties": {
        "client": {
          "$ref": "#/definitions/pbClient"
        }
      }
    },
    "pbNewClientKeyResponse": {
      "type": "object"
    },
    "pbNewClientRequest": {
      "type": "object",
      "properties": {
        "client": {
          "$ref": "#/definitions/pbClient"
        },
        "key": {
          "type": "string",
          "format": "byte"
        }
      }
    },
    "pbNewClientResponse": {
      "type": "object"
    },
    "pbNewTopicClientResponse": {
      "type": "object"
    },
    "pbNewTopicResponse": {
      "type": "object"
    },
    "pbProtectMessageRequest": {
      "type": "object",
      "properties": {
        "topic": {
          "type": "string"
        },
        "binaryData": {
          "type": "string",
          "format": "byte"
        }
      }
    },
    "pbProtectMessageResponse": {
      "type": "object",
      "properties": {
        "topic": {
          "type": "string"
        },
        "protectedBinaryData": {
          "type": "string",
          "format": "byte"
        }
      }
    },
    "pbRemoveClientPubKeyRequest": {
      "type": "object",
      "properties": {
        "sourceClient": {
          "$ref": "#/definitions/pbClient"
        },
        "targetClient": {
          "$ref": "#/definitions/pbClient"
        }
      }
    },
    "pbRemoveClientPubKeyResponse": {
      "type": "object"
    },
    "pbRemoveClientResponse": {
      "type": "object"
    },
    "pbRemoveTopicClientResponse": {
      "type": "object"
    },
    "pbRemoveTopicResponse": {
      "type": "object"
    },
    "pbResetClientPubKeysRequest": {
      "type": "object",
      "properties": {
        "targetClient": {
          "$ref": "#/definitions/pbClient"
        }
      }
    },
    "pbResetClientPubKeysResponse": {
      "type": "object"
    },
    "pbResetClientResponse": {
      "type": "object"
    },
    "pbSendClientPubKeyRequest": {
      "type": "object",
      "properties": {
        "sourceClient": {
          "$ref": "#/definitions/pbClient"
        },
        "targetClient": {
          "$ref": "#/definitions/pbClient"
        }
      }
    },
    "pbSendClientPubKeyResponse": {
      "type": "object"
    },
    "pbUnlinkClientResponse": {
      "type": "object"
    },
    "pbUnprotectMessageRequest": {
      "type": "object",
      "properties": {
        "topic": {
          "type": "string"
        },
        "protectedBinaryData": {
          "type": "string",
          "format": "byte"
        }
      }
    },
    "pbUnprotectMessageResponse": {
      "type": "object",
      "properties": {
        "topic": {
          "type": "string"
        },
        "binaryData": {
          "type": "string",
          "format": "byte"
        }
      }
    },
    "protobufAny": {
      "type": "object",
      "properties": {
        "type_url": {
          "type": "string",
          "description": "A URL/resource name that uniquely identifies the type of the serialized\nprotocol buffer message. This string must contain at least\none \"/\" character. The last segment of the URL's path must represent\nthe fully qualified name of the type (as in\n`path/google.protobuf.Duration`). The name should be in a canonical form\n(e.g., leading \".\" is not accepted).\n\nIn practice, teams usually precompile into the binary all types that they\nexpect it to use in the context of Any. However, for URLs which use the\nscheme `http`, `https`, or no scheme, one can optionally set up a type\nserver that maps type URLs to message definitions as follows:\n\n* If no scheme is provided, `https` is assumed.\n* An HTTP GET on the URL must yield a [google.protobuf.Type][]\n  value in binary format, or produce an error.\n* Applications are allowed to cache lookup results based on the\n  URL, or have them precompiled into a binary to avoid any\n  lookup. Therefore, binary compatibility needs to be preserved\n  on changes to types. (Use versioned type names to manage\n  breaking changes.)\n\nNote: this functionality is not currently available in the official\nprotobuf release, and it is not used for type URLs beginning with\ntype.googleapis.com.\n\nSchemes other than `http`, `https` (or the empty scheme) might be\nused with implementation specific semantics."
        },
        "value": {
          "type": "string",
          "format": "byte",
          "description": "Must be a valid serialized protocol buffer of the above specified type."
        }
      },
      "description": "`Any` contains an arbitrary serialized protocol buffer message along with a\nURL that describes the type of the serialized message.\n\nProtobuf library provides support to pack/unpack Any values in the form\nof utility functions or additional generated methods of the Any type.\n\nExample 1: Pack and unpack a message in C++.\n\n    Foo foo = ...;\n    Any any;\n    any.PackFrom(foo);\n    ...\n    if (any.UnpackTo(\u0026foo)) {\n      ...\n    }\n\nExample 2: Pack and unpack a message in Java.\n\n    Foo foo = ...;\n    Any any = Any.pack(foo);\n    ...\n    if (any.is(Foo.class)) {\n      foo = any.unpack(Foo.class);\n    }\n\n Example 3: Pack and unpack a message in Python.\n\n    foo = Foo(...)\n    any = Any()\n    any.Pack(foo)\n    ...\n    if any.Is(Foo.DESCRIPTOR):\n      any.Unpack(foo)\n      ...\n\n Example 4: Pack and unpack a message in Go\n\n     foo := \u0026pb.Foo{...}\n     any, err := ptypes.MarshalAny(foo)\n     ...\n     foo := \u0026pb.Foo{}\n     if err := ptypes.UnmarshalAny(any, foo); err != nil {\n       ...\n     }\n\nThe pack methods provided by protobuf library will by default use\n'type.googleapis.com/full.type.name' as the type URL and the unpack\nmethods only use the fully qualified type name after the last '/'\nin the type URL, for example \"foo.bar.com/x/y.z\" will yield type\nname \"y.z\".\n\n\nJSON\n====\nThe JSON representation of an `Any` value uses the regular\nrepresentation of the deserialized, embedded message, with an\nadditional field `@type` which contains the type URL. Example:\n\n    package google.profile;\n    message Person {\n      string first_name = 1;\n      string last_name = 2;\n    }\n\n    {\n      \"@type\": \"type.googleapis.com/google.profile.Person\",\n      \"firstName\": \u003cstring\u003e,\n      \"lastName\": \u003cstring\u003e\n    }\n\nIf the embedded message type is well-known and has a custom JSON\nrepresentation, that representation will be embedded adding a field\n`value` which holds the custom JSON in addition to the `@type`\nfield. Example (for message [google.protobuf.Duration][]):\n\n    {\n      \"@type\": \"type.googleapis.com/google.protobuf.Duration\",\n      \"value\": \"1.212s\"\n    }"
    },
    "runtimeError": {
      "type": "object",
      "properties": {
        "error": {
          "type": "string"
        },
        "code": {
          "type": "integer",
          "format": "int32"
        },
        "message": {
          "type": "string"
        },
        "details": {
          "type": "array",
          "items": {
            "$ref": "#/definitions/protobufAny"
          }
        }
      }
    },
    "runtimeStreamError": {
      "type": "object",
      "properties": {
        "grpc_code": {
          "type": "integer",
          "format": "int32"
        },
        "http_code": {
          "type": "integer",
          "format": "int32"
        },
        "message": {
          "type": "string"
        },
        "http_status": {
          "type": "string"
        },
        "details": {
          "type": "array",
          "items": {
            "$ref": "#/definitions/protobufAny"
          }
        }
      }
    }
  }
}<|MERGE_RESOLUTION|>--- conflicted
+++ resolved
@@ -509,25 +509,37 @@
         ]
       }
     },
-<<<<<<< HEAD
-    "/e4/health-check": {
-      "get": {
-        "operationId": "HealthCheck",
-=======
     "/e4/crypto-mode": {
       "get": {
         "summary": "Returns the configured CryptoMode (symkey or pubkey) of the C2 instance",
         "operationId": "GetCryptoMode",
->>>>>>> 7465844d
-        "responses": {
-          "200": {
-            "description": "A successful response.",
-            "schema": {
-<<<<<<< HEAD
+        "responses": {
+          "200": {
+            "description": "A successful response.",
+            "schema": {
+              "$ref": "#/definitions/pbGetCryptoModeResponse"
+            }
+          },
+          "default": {
+            "description": "An unexpected error response",
+            "schema": {
+              "$ref": "#/definitions/runtimeError"
+            }
+          }
+        },
+        "tags": [
+          "C2"
+        ]
+      }
+    },
+    "/e4/health-check": {
+      "get": {
+        "operationId": "HealthCheck",
+        "responses": {
+          "200": {
+            "description": "A successful response.",
+            "schema": {
               "$ref": "#/definitions/pbHealthCheckResponse"
-=======
-              "$ref": "#/definitions/pbGetCryptoModeResponse"
->>>>>>> 7465844d
             }
           },
           "default": {
