--- conflicted
+++ resolved
@@ -589,12 +589,13 @@
 	}
 }
 
-<<<<<<< HEAD
 func (s *grpcServer) HealthCheck(ctx context.Context, req *pb.HealthCheckRequest) (*pb.HealthCheckResponse, error) {
 	return &pb.HealthCheckResponse{
 		Code:   0,
 		Status: "OK",
-=======
+	}, nil
+}
+
 func (s *grpcServer) GetCryptoMode(ctx context.Context, req *pb.GetCryptoModeRequest) (*pb.GetCryptoModeResponse, error) {
 	cmode := s.e4Service.GetCryptoMode()
 	pbCMode := pb.CryptoMode_CRYPTOMODE_UNDEFINED
@@ -609,7 +610,6 @@
 
 	return &pb.GetCryptoModeResponse{
 		CryptoMode: pbCMode,
->>>>>>> 7465844d
 	}, nil
 }
 
