--- conflicted
+++ resolved
@@ -34,11 +34,7 @@
 var _ HTTPServer = (*httpServer)(nil)
 
 // NewHTTPServer creates a new http server for C2
-<<<<<<< HEAD
-func NewHTTPServer(scfg config.HTTPServerCfg, grpcCertPath string, e4Service services.E4, logger log.Logger) HTTPServer {
-=======
-func NewHTTPServer(scfg config.HTTPServerCfg, grpcCertPath string, isProd bool, e4Service services.E4, logger log.FieldLogger) HTTPServer {
->>>>>>> 9f608ef9
+func NewHTTPServer(scfg config.HTTPServerCfg, grpcCertPath string, e4Service services.E4, logger log.FieldLogger) HTTPServer {
 	return &httpServer{
 		e4Service:    e4Service,
 		logger:       logger,
