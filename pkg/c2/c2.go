--- conflicted
+++ resolved
@@ -65,7 +65,7 @@
 	switch cfg.Crypto.CryptoMode() {
 	case config.SymKey:
 		e4Key = crypto.NewE4SymKey()
-		logger.Log("msg", "initialized E4Key in symmetric key mode")
+		logger.Info("initialized E4Key in symmetric key mode")
 	case config.PubKey:
 		keyFile, err := os.Open(cfg.Crypto.C2PrivateKeyPath)
 		if err != nil {
@@ -82,7 +82,7 @@
 			return nil, fmt.Errorf("failed to create E4PubKey: %v", err)
 		}
 
-		logger.Log("msg", "initialized E4Key in public key mode")
+		logger.Info("initialized E4Key in public key mode")
 	default:
 		return nil, fmt.Errorf("unsupported crypto mode: %s", cfg.Crypto.CryptoMode())
 	}
@@ -101,17 +101,10 @@
 
 	switch {
 	case cfg.DB.SecureConnection.IsInsecure():
-<<<<<<< HEAD
-		logger.Log("msg", "unencrypted database connection.")
-		fmt.Fprintf(os.Stderr, "WARNING: Unencrypted database connection. We do not recommend this setup.\n")
-	case cfg.DB.SecureConnection.IsSelfSigned():
-		logger.Log("msg", "self-signed certificate used. We do not recommend this setup.")
-=======
 		logger.Warn("Unencrypted database connection.")
 		fmt.Fprintf(os.Stderr, "WARNING: Unencrypted database connection. We do not recommend this setup.\n")
 	case cfg.DB.SecureConnection.IsSelfSigned():
 		logger.Warn("Self signed certificate used. We do not recommend this setup.")
->>>>>>> 9f608ef9
 		fmt.Fprintf(os.Stderr, "WARNING: Self-signed connection to database. We do not recommend this setup.\n")
 	}
 
@@ -168,14 +161,9 @@
 		commands.NewFactory(),
 		eventDispatcher,
 		events.NewFactory(),
-<<<<<<< HEAD
 		e4Key,
-		log.With(logger, "protocol", "c2"),
+		logger.WithField("protocol", "e4"),
 		dbEncKey,
-=======
-		logger.WithField("protocol", "e4"),
-		c2key,
->>>>>>> 9f608ef9
 	)
 
 	// initialize Observability
@@ -206,13 +194,8 @@
 
 // EnableHTTPEndpoint will turn on C2 over HTTP
 func (c *C2) EnableHTTPEndpoint() {
-<<<<<<< HEAD
-	c.endpoints = append(c.endpoints, api.NewHTTPServer(c.cfg.HTTP, c.cfg.GRPC.Cert, c.e4Service, log.With(c.logger, "protocol", "http")))
-	c.logger.Log("msg", "Enabled C2 HTTP server")
-=======
-	c.endpoints = append(c.endpoints, api.NewHTTPServer(c.cfg.HTTP, c.cfg.GRPC.Cert, c.cfg.IsProd, c.e4Service, c.logger.WithField("protocol", "http")))
+	c.endpoints = append(c.endpoints, api.NewHTTPServer(c.cfg.HTTP, c.cfg.GRPC.Cert, c.e4Service, c.logger.WithField("protocol", "http")))
 	c.logger.Info("enabled C2 HTTP server")
->>>>>>> 9f608ef9
 }
 
 // EnableGRPCEndpoint will turn on C2 over GRPC
